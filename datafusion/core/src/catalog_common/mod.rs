--- conflicted
+++ resolved
@@ -21,14 +21,8 @@
 //! * Listing schema: [`listing_schema`]
 
 pub mod listing_schema;
-<<<<<<< HEAD
-pub mod memory;
 
 pub use crate::catalog::{CatalogProvider, CatalogProviderList, SchemaProvider};
-pub use memory::{
-    MemoryCatalogProvider, MemoryCatalogProviderList, MemorySchemaProvider,
-};
-
 pub use datafusion_sql::{ResolvedTableReference, TableReference};
 
 use std::collections::BTreeSet;
@@ -73,11 +67,11 @@
     enable_ident_normalization: bool,
 ) -> datafusion_common::Result<(Vec<TableReference>, Vec<TableReference>)> {
     use crate::sql::planner::object_name_to_table_reference;
+    use datafusion_catalog::information_schema::INFORMATION_SCHEMA;
+    use datafusion_catalog::information_schema::INFORMATION_SCHEMA_TABLES;
     use datafusion_sql::parser::{
         CopyToSource, CopyToStatement, Statement as DFStatement,
     };
-    use information_schema::INFORMATION_SCHEMA;
-    use information_schema::INFORMATION_SCHEMA_TABLES;
     use sqlparser::ast::*;
 
     struct RelationVisitor {
@@ -270,7 +264,4 @@
         assert_eq!(ctes.len(), 1);
         assert_eq!(ctes[0].to_string(), "nodes");
     }
-}
-=======
-pub use crate::catalog::{CatalogProvider, CatalogProviderList, SchemaProvider};
->>>>>>> 0d9f845a
+}